/*
 * Copyright 2010-2011 the original author or authors.
 *
 * Licensed under the Apache License, Version 2.0 (the "License");
 * you may not use this file except in compliance with the License.
 * You may obtain a copy of the License at
 *
 *      http://www.apache.org/licenses/LICENSE-2.0
 *
 * Unless required by applicable law or agreed to in writing, software
 * distributed under the License is distributed on an "AS IS" BASIS,
 * WITHOUT WARRANTIES OR CONDITIONS OF ANY KIND, either express or implied.
 * See the License for the specific language governing permissions and
 * limitations under the License.
 */
package org.springframework.data.mongodb.core.query;

import java.util.Arrays;
import java.util.Collections;

import com.mongodb.BasicDBObject;
import com.mongodb.DBObject;
import com.mongodb.util.JSON;

public class BasicUpdate extends Update {

	private DBObject updateObject = null;

	public BasicUpdate(String updateString) {
		super();
		this.updateObject = (DBObject) JSON.parse(updateString);
	}

	public BasicUpdate(DBObject updateObject) {
		super();
		this.updateObject = updateObject;
	}

	@Override
	public Update set(String key, Object value) {
		updateObject.put("$set", Collections.singletonMap(key, value));
		return this;
	}

	@Override
	public Update unset(String key) {
		updateObject.put("$unset", Collections.singletonMap(key, 1));
		return this;
	}

	@Override
	public Update inc(String key, Number inc) {
		updateObject.put("$inc", Collections.singletonMap(key, inc));
		return this;
	}

	@Override
	public Update push(String key, Object value) {
		updateObject.put("$push", Collections.singletonMap(key, value));
		return this;
	}

	@Override
	public Update pushAll(String key, Object[] values) {
		DBObject keyValue = new BasicDBObject();
		keyValue.put(key, values);
		updateObject.put("$pushAll", keyValue);
		return this;
	}

	@Override
	public Update addToSet(String key, Object value) {
		updateObject.put("$addToSet", Collections.singletonMap(key, value));
		return this;
	}

	@Override
	public Update pop(String key, Position pos) {
		updateObject.put("$pop", Collections.singletonMap(key, (pos == Position.FIRST ? -1 : 1)));
		return this;
	}

	@Override
	public Update pull(String key, Object value) {
		updateObject.put("$pull", Collections.singletonMap(key, value));
		return this;
	}

	@Override
	public Update pullAll(String key, Object[] values) {
		DBObject keyValue = new BasicDBObject();
<<<<<<< HEAD
		keyValue.put(key, convertValues(values));
=======
		keyValue.put(key, Arrays.copyOf(values, values.length));
>>>>>>> b1f3cae5
		updateObject.put("$pullAll", keyValue);
		return this;
	}

	@Override
	public Update rename(String oldName, String newName) {
		updateObject.put("$rename", Collections.singletonMap(oldName, newName));
		return this;
	}

	@Override
	public DBObject getUpdateObject() {
		return updateObject;
	}

}<|MERGE_RESOLUTION|>--- conflicted
+++ resolved
@@ -89,11 +89,7 @@
 	@Override
 	public Update pullAll(String key, Object[] values) {
 		DBObject keyValue = new BasicDBObject();
-<<<<<<< HEAD
-		keyValue.put(key, convertValues(values));
-=======
 		keyValue.put(key, Arrays.copyOf(values, values.length));
->>>>>>> b1f3cae5
 		updateObject.put("$pullAll", keyValue);
 		return this;
 	}
