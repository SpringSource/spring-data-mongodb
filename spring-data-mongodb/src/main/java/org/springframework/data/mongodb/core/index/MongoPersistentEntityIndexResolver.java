--- conflicted
+++ resolved
@@ -57,6 +57,7 @@
  * 
  * @author Christoph Strobl
  * @author Thomas Darimont
+ * @author Jordi Llach
  * @since 1.5
  */
 public class MongoPersistentEntityIndexResolver implements IndexResolver {
@@ -257,12 +258,7 @@
                         BasicMongoPersistentEntity<?> persistentEntity = mappingContext.getPersistentEntity(persistentProperty.getActualType());
                         
 						TextIndexIncludeOptions optionsForNestedType = includeOptions;
-<<<<<<< HEAD
 						if (!IncludeStrategy.FORCE.equals(includeOptions.getStrategy()) && indexed != null) {
-=======
-						if (!MongoPersistentEntityIndexResolver.TextIndexIncludeOptions.IncludeStrategy.FORCE.equals(includeOptions.getStrategy()) && indexed != null) {
->>>>>>> fe1dd250
-                            //DATAMONGO-1561
                             IncludeStrategy strategy = persistentEntity.getPersistentProperty(TextIndexed.class) != null ? IncludeStrategy.DEFAULT : IncludeStrategy.FORCE;
 							optionsForNestedType = new TextIndexIncludeOptions(strategy, new TextIndexedFieldSpec(propertyDotPath, weight));
 						}
