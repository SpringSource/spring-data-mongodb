--- conflicted
+++ resolved
@@ -82,16 +82,6 @@
 	FieldType targetType() default FieldType.IMPLICIT;
 	
 	/**
-<<<<<<< HEAD
-	 * If set to {@literal true} {@literal null} values will be omitted.
-	 * Setting the value to {@literal false} explicitly adds an entry for the given field
-	 * holding {@literal null} as a value {@code 'fieldName' : null }.
-	 * <p />
-	 * <strong>NOTE</strong> Setting the value to {@literal false} may lead to increased document size.
-	 * @return {@literal true} by default.
-	 */
-	boolean omitNull() default true;
-=======
 	 * If set to {@link Write#NON_NULL} {@literal null} values will be omitted.
 	 * Setting the value to {@link Write#ALWAYS} explicitly adds an entry for the given field
 	 * holding {@literal null} as a value {@code 'fieldName' : null }.
@@ -100,5 +90,4 @@
 	 * @return {@link Write#NON_NULL} by default.
 	 */
 	Write write() default Write.NON_NULL;
->>>>>>> 7b5c8ec0
 }