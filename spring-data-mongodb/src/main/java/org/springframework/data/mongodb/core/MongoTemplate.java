--- conflicted
+++ resolved
@@ -814,7 +814,6 @@
 		return doFindOne(collectionName, new Document(idKey, id), new Document(), entityClass);
 	}
 
-<<<<<<< HEAD
 	public <T, Z> List<T> distinct(String field, Class<Z> entityClass, Class<T> resultClass) {
 		return distinct(new Query(), field, determineCollectionName(entityClass), resultClass);
 	}
@@ -839,9 +838,7 @@
 		return result;
 	}
 
-=======
-	@Override
->>>>>>> 995e5bf8
+	@Override
 	public <T> GeoResults<T> geoNear(NearQuery near, Class<T> entityClass) {
 		return geoNear(near, entityClass, determineCollectionName(entityClass));
 	}
