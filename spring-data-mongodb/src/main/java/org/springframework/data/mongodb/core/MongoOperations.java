/*
 * Copyright 2010-2013 the original author or authors.
 *
 * Licensed under the Apache License, Version 2.0 (the "License");
 * you may not use this file except in compliance with the License.
 * You may obtain a copy of the License at
 *
 *      http://www.apache.org/licenses/LICENSE-2.0
 *
 * Unless required by applicable law or agreed to in writing, software
 * distributed under the License is distributed on an "AS IS" BASIS,
 * WITHOUT WARRANTIES OR CONDITIONS OF ANY KIND, either express or implied.
 * See the License for the specific language governing permissions and
 * limitations under the License.
 */
package org.springframework.data.mongodb.core;

import java.util.Collection;
import java.util.List;
import java.util.Set;

import org.springframework.data.mongodb.core.aggregation.Aggregation;
import org.springframework.data.mongodb.core.aggregation.AggregationResults;
import org.springframework.data.mongodb.core.aggregation.TypedAggregation;
import org.springframework.data.mongodb.core.convert.MongoConverter;
import org.springframework.data.mongodb.core.geo.GeoResult;
import org.springframework.data.mongodb.core.geo.GeoResults;
import org.springframework.data.mongodb.core.mapreduce.GroupBy;
import org.springframework.data.mongodb.core.mapreduce.GroupByResults;
import org.springframework.data.mongodb.core.mapreduce.MapReduceOptions;
import org.springframework.data.mongodb.core.mapreduce.MapReduceResults;
import org.springframework.data.mongodb.core.query.BasicQuery;
import org.springframework.data.mongodb.core.query.Criteria;
import org.springframework.data.mongodb.core.query.NearQuery;
import org.springframework.data.mongodb.core.query.Query;
import org.springframework.data.mongodb.core.query.Update;

import com.mongodb.CommandResult;
import com.mongodb.DBCollection;
import com.mongodb.DBObject;
import com.mongodb.WriteResult;

/**
 * Interface that specifies a basic set of MongoDB operations. Implemented by {@link MongoTemplate}. Not often used but
 * a useful option for extensibility and testability (as it can be easily mocked, stubbed, or be the target of a JDK
 * proxy).
 * 
 * @author Thomas Risberg
 * @author Mark Pollack
 * @author Oliver Gierke
<<<<<<< HEAD
=======
 * @author Tobias Trelle
>>>>>>> 5d2fc311
 * @author Chuong Ngo
 */
public interface MongoOperations {

	/**
	 * The collection name used for the specified class by this template.
	 * 
	 * @param entityClass must not be {@literal null}.
	 * @return
	 */
	String getCollectionName(Class<?> entityClass);

	/**
	 * Execute the a MongoDB command expressed as a JSON string. This will call the method JSON.parse that is part of the
	 * MongoDB driver to convert the JSON string to a DBObject. Any errors that result from executing this command will be
	 * converted into Spring's DAO exception hierarchy.
	 * 
	 * @param jsonCommand a MongoDB command expressed as a JSON string.
	 */
	CommandResult executeCommand(String jsonCommand);

	/**
	 * Execute a MongoDB command. Any errors that result from executing this command will be converted into Spring's DAO
	 * exception hierarchy.
	 * 
	 * @param command a MongoDB command
	 */
	CommandResult executeCommand(DBObject command);

	/**
	 * Execute a MongoDB command. Any errors that result from executing this command will be converted into Spring's DAO
	 * exception hierarchy.
	 * 
	 * @param command a MongoDB command
	 * @param options query options to use
	 */
	CommandResult executeCommand(DBObject command, int options);

	/**
	 * Execute a MongoDB query and iterate over the query results on a per-document basis with a DocumentCallbackHandler.
	 * 
	 * @param query the query class that specifies the criteria used to find a record and also an optional fields
	 *          specification
	 * @param collectionName name of the collection to retrieve the objects from
	 * @param dch the handler that will extract results, one document at a time
	 */
	void executeQuery(Query query, String collectionName, DocumentCallbackHandler dch);

	/**
	 * Executes a {@link DbCallback} translating any exceptions as necessary.
	 * <p/>
	 * Allows for returning a result object, that is a domain object or a collection of domain objects.
	 * 
	 * @param <T> return type
	 * @param action callback object that specifies the MongoDB actions to perform on the passed in DB instance.
	 * @return a result object returned by the action or <tt>null</tt>
	 */
	<T> T execute(DbCallback<T> action);

	/**
	 * Executes the given {@link CollectionCallback} on the entity collection of the specified class.
	 * <p/>
	 * Allows for returning a result object, that is a domain object or a collection of domain objects.
	 * 
	 * @param entityClass class that determines the collection to use
	 * @param <T> return type
	 * @param action callback object that specifies the MongoDB action
	 * @return a result object returned by the action or <tt>null</tt>
	 */
	<T> T execute(Class<?> entityClass, CollectionCallback<T> action);

	/**
	 * Executes the given {@link CollectionCallback} on the collection of the given name.
	 * <p/>
	 * Allows for returning a result object, that is a domain object or a collection of domain objects.
	 * 
	 * @param <T> return type
	 * @param collectionName the name of the collection that specifies which DBCollection instance will be passed into
	 * @param action callback object that specifies the MongoDB action the callback action.
	 * @return a result object returned by the action or <tt>null</tt>
	 */
	<T> T execute(String collectionName, CollectionCallback<T> action);

	/**
	 * Executes the given {@link DbCallback} within the same connection to the database so as to ensure consistency in a
	 * write heavy environment where you may read the data that you wrote. See the comments on {@see <a
	 * href=http://www.mongodb.org/display/DOCS/Java+Driver+Concurrency>Java Driver Concurrency</a>}
	 * <p/>
	 * Allows for returning a result object, that is a domain object or a collection of domain objects.
	 * 
	 * @param <T> return type
	 * @param action callback that specified the MongoDB actions to perform on the DB instance
	 * @return a result object returned by the action or <tt>null</tt>
	 */
	<T> T executeInSession(DbCallback<T> action);

	/**
	 * Create an uncapped collection with a name based on the provided entity class.
	 * 
	 * @param entityClass class that determines the collection to create
	 * @return the created collection
	 */
	<T> DBCollection createCollection(Class<T> entityClass);

	/**
	 * Create a collect with a name based on the provided entity class using the options.
	 * 
	 * @param entityClass class that determines the collection to create
	 * @param collectionOptions options to use when creating the collection.
	 * @return the created collection
	 */
	<T> DBCollection createCollection(Class<T> entityClass, CollectionOptions collectionOptions);

	/**
	 * Create an uncapped collection with the provided name.
	 * 
	 * @param collectionName name of the collection
	 * @return the created collection
	 */
	DBCollection createCollection(String collectionName);

	/**
	 * Create a collect with the provided name and options.
	 * 
	 * @param collectionName name of the collection
	 * @param collectionOptions options to use when creating the collection.
	 * @return the created collection
	 */
	DBCollection createCollection(String collectionName, CollectionOptions collectionOptions);

	/**
	 * A set of collection names.
	 * 
	 * @return list of collection names
	 */
	Set<String> getCollectionNames();

	/**
	 * Get a collection by name, creating it if it doesn't exist.
	 * <p/>
	 * Translate any exceptions as necessary.
	 * 
	 * @param collectionName name of the collection
	 * @return an existing collection or a newly created one.
	 */
	DBCollection getCollection(String collectionName);

	/**
	 * Check to see if a collection with a name indicated by the entity class exists.
	 * <p/>
	 * Translate any exceptions as necessary.
	 * 
	 * @param entityClass class that determines the name of the collection
	 * @return true if a collection with the given name is found, false otherwise.
	 */
	<T> boolean collectionExists(Class<T> entityClass);

	/**
	 * Check to see if a collection with a given name exists.
	 * <p/>
	 * Translate any exceptions as necessary.
	 * 
	 * @param collectionName name of the collection
	 * @return true if a collection with the given name is found, false otherwise.
	 */
	boolean collectionExists(String collectionName);

	/**
	 * Drop the collection with the name indicated by the entity class.
	 * <p/>
	 * Translate any exceptions as necessary.
	 * 
	 * @param entityClass class that determines the collection to drop/delete.
	 */
	<T> void dropCollection(Class<T> entityClass);

	/**
	 * Drop the collection with the given name.
	 * <p/>
	 * Translate any exceptions as necessary.
	 * 
	 * @param collectionName name of the collection to drop/delete.
	 */
	void dropCollection(String collectionName);

	/**
	 * Returns the operations that can be performed on indexes
	 * 
	 * @return index operations on the named collection
	 */
	IndexOperations indexOps(String collectionName);

	/**
	 * Returns the operations that can be performed on indexes
	 * 
	 * @return index operations on the named collection associated with the given entity class
	 */
	IndexOperations indexOps(Class<?> entityClass);

	/**
	 * Query for a list of objects of type T from the collection used by the entity class.
	 * <p/>
	 * The object is converted from the MongoDB native representation using an instance of {@see MongoConverter}. Unless
	 * configured otherwise, an instance of MappingMongoConverter will be used.
	 * <p/>
	 * If your collection does not contain a homogeneous collection of types, this operation will not be an efficient way
	 * to map objects since the test for class type is done in the client and not on the server.
	 * 
	 * @param entityClass the parameterized type of the returned list
	 * @return the converted collection
	 */
	<T> List<T> findAll(Class<T> entityClass);

	/**
	 * Query for a list of objects of type T from the specified collection.
	 * <p/>
	 * The object is converted from the MongoDB native representation using an instance of {@see MongoConverter}. Unless
	 * configured otherwise, an instance of MappingMongoConverter will be used.
	 * <p/>
	 * If your collection does not contain a homogeneous collection of types, this operation will not be an efficient way
	 * to map objects since the test for class type is done in the client and not on the server.
	 * 
	 * @param entityClass the parameterized type of the returned list.
	 * @param collectionName name of the collection to retrieve the objects from
	 * @return the converted collection
	 */
	<T> List<T> findAll(Class<T> entityClass, String collectionName);

	/**
	 * Execute a group operation over the entire collection. The group operation entity class should match the 'shape' of
	 * the returned object that takes int account the initial document structure as well as any finalize functions.
	 * 
	 * @param criteria The criteria that restricts the row that are considered for grouping. If not specified all rows are
	 *          considered.
	 * @param inputCollectionName the collection where the group operation will read from
	 * @param groupBy the conditions under which the group operation will be performed, e.g. keys, initial document,
	 *          reduce function.
	 * @param entityClass The parameterized type of the returned list
	 * @return The results of the group operation
	 */
	<T> GroupByResults<T> group(String inputCollectionName, GroupBy groupBy, Class<T> entityClass);

	/**
	 * Execute a group operation restricting the rows to those which match the provided Criteria. The group operation
	 * entity class should match the 'shape' of the returned object that takes int account the initial document structure
	 * as well as any finalize functions.
	 * 
	 * @param criteria The criteria that restricts the row that are considered for grouping. If not specified all rows are
	 *          considered.
	 * @param inputCollectionName the collection where the group operation will read from
	 * @param groupBy the conditions under which the group operation will be performed, e.g. keys, initial document,
	 *          reduce function.
	 * @param entityClass The parameterized type of the returned list
	 * @return The results of the group operation
	 */
	<T> GroupByResults<T> group(Criteria criteria, String inputCollectionName, GroupBy groupBy, Class<T> entityClass);

	/**
	 * Execute an aggregation operation. The raw results will be mapped to the given entity class. The name of the
	 * inputCollection is derived from the inputType of the aggregation.
	 * 
	 * @param aggregation The {@link TypedAggregation} specification holding the aggregation operations, must not be
	 *          {@literal null}.
	 * @param collectionName The name of the input collection to use for the aggreation.
	 * @param outputType The parameterized type of the returned list, must not be {@literal null}.
	 * @return The results of the aggregation operation.
	 * @since 1.3
	 */
	<O> AggregationResults<O> aggregate(TypedAggregation<?> aggregation, String collectionName, Class<O> outputType);

	/**
	 * Execute an aggregation operation. The raw results will be mapped to the given entity class. The name of the
	 * inputCollection is derived from the inputType of the aggregation.
	 * 
	 * @param aggregation The {@link TypedAggregation} specification holding the aggregation operations, must not be
	 *          {@literal null}.
	 * @param outputType The parameterized type of the returned list, must not be {@literal null}.
	 * @return The results of the aggregation operation.
	 * @since 1.3
	 */
	<O> AggregationResults<O> aggregate(TypedAggregation<?> aggregation, Class<O> outputType);

	/**
	 * Execute an aggregation operation. The raw results will be mapped to the given entity class.
	 * 
	 * @param aggregation The {@link Aggregation} specification holding the aggregation operations, must not be
	 *          {@literal null}.
	 * @param inputType the inputType where the aggregation operation will read from, must not be {@literal null} or
	 *          empty.
	 * @param outputType The parameterized type of the returned list, must not be {@literal null}.
	 * @return The results of the aggregation operation.
	 * @since 1.3
	 */
	<O> AggregationResults<O> aggregate(Aggregation aggregation, Class<?> inputType, Class<O> outputType);

	/**
	 * Execute an aggregation operation. The raw results will be mapped to the given entity class.
	 * 
	 * @param aggregation The {@link Aggregation} specification holding the aggregation operations, must not be
	 *          {@literal null}.
	 * @param collectionName the collection where the aggregation operation will read from, must not be {@literal null} or
	 *          empty.
	 * @param outputType The parameterized type of the returned list, must not be {@literal null}.
	 * @return The results of the aggregation operation.
	 * @since 1.3
	 */
	<O> AggregationResults<O> aggregate(Aggregation aggregation, String collectionName, Class<O> outputType);

	/**
	 * Execute a map-reduce operation. The map-reduce operation will be formed with an output type of INLINE
	 * 
	 * @param inputCollectionName the collection where the map-reduce will read from
	 * @param mapFunction The JavaScript map function
	 * @param reduceFunction The JavaScript reduce function
	 * @param mapReduceOptions Options that specify detailed map-reduce behavior
	 * @param entityClass The parameterized type of the returned list
	 * @return The results of the map reduce operation
	 */
	<T> MapReduceResults<T> mapReduce(String inputCollectionName, String mapFunction, String reduceFunction,
			Class<T> entityClass);

	/**
	 * Execute a map-reduce operation that takes additional map-reduce options.
	 * 
	 * @param inputCollectionName the collection where the map-reduce will read from
	 * @param mapFunction The JavaScript map function
	 * @param reduceFunction The JavaScript reduce function
	 * @param mapReduceOptions Options that specify detailed map-reduce behavior
	 * @param entityClass The parameterized type of the returned list
	 * @return The results of the map reduce operation
	 */
	<T> MapReduceResults<T> mapReduce(String inputCollectionName, String mapFunction, String reduceFunction,
			MapReduceOptions mapReduceOptions, Class<T> entityClass);

	/**
	 * Execute a map-reduce operation that takes a query. The map-reduce operation will be formed with an output type of
	 * INLINE
	 * 
	 * @param query The query to use to select the data for the map phase
	 * @param inputCollectionName the collection where the map-reduce will read from
	 * @param mapFunction The JavaScript map function
	 * @param reduceFunction The JavaScript reduce function
	 * @param mapReduceOptions Options that specify detailed map-reduce behavior
	 * @param entityClass The parameterized type of the returned list
	 * @return The results of the map reduce operation
	 */
	<T> MapReduceResults<T> mapReduce(Query query, String inputCollectionName, String mapFunction, String reduceFunction,
			Class<T> entityClass);

	/**
	 * Execute a map-reduce operation that takes a query and additional map-reduce options
	 * 
	 * @param query The query to use to select the data for the map phase
	 * @param inputCollectionName the collection where the map-reduce will read from
	 * @param mapFunction The JavaScript map function
	 * @param reduceFunction The JavaScript reduce function
	 * @param mapReduceOptions Options that specify detailed map-reduce behavior
	 * @param entityClass The parameterized type of the returned list
	 * @return The results of the map reduce operation
	 */
	<T> MapReduceResults<T> mapReduce(Query query, String inputCollectionName, String mapFunction, String reduceFunction,
			MapReduceOptions mapReduceOptions, Class<T> entityClass);

	/**
	 * Returns {@link GeoResult} for all entities matching the given {@link NearQuery}. Will consider entity mapping
	 * information to determine the collection the query is ran against.
	 * 
	 * @param near must not be {@literal null}.
	 * @param entityClass must not be {@literal null}.
	 * @return
	 */
	<T> GeoResults<T> geoNear(NearQuery near, Class<T> entityClass);

	/**
	 * Returns {@link GeoResult} for all entities matching the given {@link NearQuery}.
	 * 
	 * @param near must not be {@literal null}.
	 * @param entityClass must not be {@literal null}.
	 * @param collectionName the collection to trigger the query against. If no collection name is given the entity class
	 *          will be inspected.
	 * @return
	 */
	<T> GeoResults<T> geoNear(NearQuery near, Class<T> entityClass, String collectionName);

	/**
	 * Map the results of an ad-hoc query on the collection for the entity class to a single instance of an object of the
	 * specified type.
	 * <p/>
	 * The object is converted from the MongoDB native representation using an instance of {@see MongoConverter}. Unless
	 * configured otherwise, an instance of MappingMongoConverter will be used.
	 * <p/>
	 * The query is specified as a {@link Query} which can be created either using the {@link BasicQuery} or the more
	 * feature rich {@link Query}.
	 * 
	 * @param query the query class that specifies the criteria used to find a record and also an optional fields
	 *          specification
	 * @param entityClass the parameterized type of the returned list.
	 * @return the converted object
	 */
	<T> T findOne(Query query, Class<T> entityClass);

	/**
	 * Map the results of an ad-hoc query on the specified collection to a single instance of an object of the specified
	 * type.
	 * <p/>
	 * The object is converted from the MongoDB native representation using an instance of {@see MongoConverter}. Unless
	 * configured otherwise, an instance of MappingMongoConverter will be used.
	 * <p/>
	 * The query is specified as a {@link Query} which can be created either using the {@link BasicQuery} or the more
	 * feature rich {@link Query}.
	 * 
	 * @param query the query class that specifies the criteria used to find a record and also an optional fields
	 *          specification
	 * @param entityClass the parameterized type of the returned list.
	 * @param collectionName name of the collection to retrieve the objects from
	 * @return the converted object
	 */
	<T> T findOne(Query query, Class<T> entityClass, String collectionName);

	boolean exists(Query query, String collectionName);

	boolean exists(Query query, Class<?> entityClass);

	boolean exists(Query query, Class<?> entityClass, String collectionName);

	/**
	 * Map the results of an ad-hoc query on the collection for the entity class to a List of the specified type.
	 * <p/>
	 * The object is converted from the MongoDB native representation using an instance of {@see MongoConverter}. Unless
	 * configured otherwise, an instance of MappingMongoConverter will be used.
	 * <p/>
	 * The query is specified as a {@link Query} which can be created either using the {@link BasicQuery} or the more
	 * feature rich {@link Query}.
	 * 
	 * @param query the query class that specifies the criteria used to find a record and also an optional fields
	 *          specification
	 * @param entityClass the parameterized type of the returned list.
	 * @return the List of converted objects
	 */
	<T> List<T> find(Query query, Class<T> entityClass);

	/**
	 * Map the results of an ad-hoc query on the specified collection to a List of the specified type.
	 * <p/>
	 * The object is converted from the MongoDB native representation using an instance of {@see MongoConverter}. Unless
	 * configured otherwise, an instance of MappingMongoConverter will be used.
	 * <p/>
	 * The query is specified as a {@link Query} which can be created either using the {@link BasicQuery} or the more
	 * feature rich {@link Query}.
	 * 
	 * @param query the query class that specifies the criteria used to find a record and also an optional fields
	 *          specification
	 * @param entityClass the parameterized type of the returned list.
	 * @param collectionName name of the collection to retrieve the objects from
	 * @return the List of converted objects
	 */
	<T> List<T> find(Query query, Class<T> entityClass, String collectionName);

	/**
	 * Returns a document with the given id mapped onto the given class. The collection the query is ran against will be
	 * derived from the given target class as well.
	 * 
	 * @param <T>
	 * @param id the id of the document to return.
	 * @param entityClass the type the document shall be converted into.
	 * @return the document with the given id mapped onto the given target class.
	 */
	<T> T findById(Object id, Class<T> entityClass);

	/**
	 * Returns the document with the given id from the given collection mapped onto the given target class.
	 * 
	 * @param id the id of the document to return
	 * @param entityClass the type to convert the document to
	 * @param collectionName the collection to query for the document
	 * @param <T>
	 * @return
	 */
	<T> T findById(Object id, Class<T> entityClass, String collectionName);

	<T> T findAndModify(Query query, Update update, Class<T> entityClass);

	<T> T findAndModify(Query query, Update update, Class<T> entityClass, String collectionName);

	<T> T findAndModify(Query query, Update update, FindAndModifyOptions options, Class<T> entityClass);

	<T> T findAndModify(Query query, Update update, FindAndModifyOptions options, Class<T> entityClass,
			String collectionName);

	/**
	 * Map the results of an ad-hoc query on the collection for the entity type to a single instance of an object of the
	 * specified type. The first document that matches the query is returned and also removed from the collection in the
	 * database.
	 * <p/>
	 * The object is converted from the MongoDB native representation using an instance of {@see MongoConverter}.
	 * <p/>
	 * The query is specified as a {@link Query} which can be created either using the {@link BasicQuery} or the more
	 * feature rich {@link Query}.
	 * 
	 * @param query the query class that specifies the criteria used to find a record and also an optional fields
	 *          specification
	 * @param entityClass the parameterized type of the returned list.
	 * @return the converted object
	 */
	<T> T findAndRemove(Query query, Class<T> entityClass);

	/**
	 * Map the results of an ad-hoc query on the specified collection to a single instance of an object of the specified
	 * type. The first document that matches the query is returned and also removed from the collection in the database.
	 * <p/>
	 * The object is converted from the MongoDB native representation using an instance of {@see MongoConverter}. Unless
	 * configured otherwise, an instance of MappingMongoConverter will be used.
	 * <p/>
	 * The query is specified as a {@link Query} which can be created either using the {@link BasicQuery} or the more
	 * feature rich {@link Query}.
	 * 
	 * @param query the query class that specifies the criteria used to find a record and also an optional fields
	 *          specification
	 * @param entityClass the parameterized type of the returned list.
	 * @param collectionName name of the collection to retrieve the objects from
	 * @return the converted object
	 */
	<T> T findAndRemove(Query query, Class<T> entityClass, String collectionName);

	/**
	 * Returns the number of documents for the given {@link Query} by querying the collection of the given entity class.
	 * 
	 * @param query
	 * @param entityClass must not be {@literal null}.
	 * @return
	 */
	long count(Query query, Class<?> entityClass);

	/**
	 * Returns the number of documents for the given {@link Query} querying the given collection.
	 * 
	 * @param query
	 * @param collectionName must not be {@literal null} or empty.
	 * @return
	 */
	long count(Query query, String collectionName);

	/**
	 * Insert the object into the collection for the entity type of the object to save.
	 * <p/>
	 * The object is converted to the MongoDB native representation using an instance of {@see MongoConverter}.
	 * <p/>
	 * If you object has an "Id' property, it will be set with the generated Id from MongoDB. If your Id property is a
	 * String then MongoDB ObjectId will be used to populate that string. Otherwise, the conversion from ObjectId to your
	 * property type will be handled by Spring's BeanWrapper class that leverages Spring 3.0's new Type Conversion API.
	 * See <a href="http://static.springsource.org/spring/docs/3.0.x/reference/validation.html#core-convert">Spring 3 Type
	 * Conversion"</a> for more details.
	 * <p/>
	 * <p/>
	 * Insert is used to initially store the object into the database. To update an existing object use the save method.
	 * 
	 * @param objectToSave the object to store in the collection.
	 */
	void insert(Object objectToSave);

	/**
	 * Insert the object into the specified collection.
	 * <p/>
	 * The object is converted to the MongoDB native representation using an instance of {@see MongoConverter}. Unless
	 * configured otherwise, an instance of MappingMongoConverter will be used.
	 * <p/>
	 * Insert is used to initially store the object into the database. To update an existing object use the save method.
	 * 
	 * @param objectToSave the object to store in the collection
	 * @param collectionName name of the collection to store the object in
	 */
	void insert(Object objectToSave, String collectionName);

	/**
	 * Insert a Collection of objects into a collection in a single batch write to the database.
	 * 
	 * @param batchToSave the list of objects to save.
	 * @param entityClass class that determines the collection to use
	 */
	void insert(Collection<? extends Object> batchToSave, Class<?> entityClass);

	/**
	 * Insert a list of objects into the specified collection in a single batch write to the database.
	 * 
	 * @param batchToSave the list of objects to save.
	 * @param collectionName name of the collection to store the object in
	 */
	void insert(Collection<? extends Object> batchToSave, String collectionName);

	/**
	 * Insert a mixed Collection of objects into a database collection determining the collection name to use based on the
	 * class.
	 * 
	 * @param collectionToSave the list of objects to save.
	 */
	void insertAll(Collection<? extends Object> objectsToSave);

	/**
	 * Save the object to the collection for the entity type of the object to save. This will perform an insert if the
	 * object is not already present, that is an 'upsert'.
	 * <p/>
	 * The object is converted to the MongoDB native representation using an instance of {@see MongoConverter}. Unless
	 * configured otherwise, an instance of MappingMongoConverter will be used.
	 * <p/>
	 * If you object has an "Id' property, it will be set with the generated Id from MongoDB. If your Id property is a
	 * String then MongoDB ObjectId will be used to populate that string. Otherwise, the conversion from ObjectId to your
	 * property type will be handled by Spring's BeanWrapper class that leverages Spring 3.0's new Type Conversion API.
	 * See <a href="http://static.springsource.org/spring/docs/3.0.x/reference/validation.html#core-convert">Spring 3 Type
	 * Conversion"</a> for more details.
	 * 
	 * @param objectToSave the object to store in the collection
	 */
	void save(Object objectToSave);

	/**
	 * Save the object to the specified collection. This will perform an insert if the object is not already present, that
	 * is an 'upsert'.
	 * <p/>
	 * The object is converted to the MongoDB native representation using an instance of {@see MongoConverter}. Unless
	 * configured otherwise, an instance of MappingMongoConverter will be used.
	 * <p/>
	 * If you object has an "Id' property, it will be set with the generated Id from MongoDB. If your Id property is a
	 * String then MongoDB ObjectId will be used to populate that string. Otherwise, the conversion from ObjectId to your
	 * property type will be handled by Spring's BeanWrapper class that leverages Spring 3.0's new Type Cobnversion API.
	 * See <a href="http://static.springsource.org/spring/docs/3.0.x/reference/validation.html#core-convert">Spring 3 Type
	 * Conversion"</a> for more details.
	 * 
	 * @param objectToSave the object to store in the collection
	 * @param collectionName name of the collection to store the object in
	 */
	void save(Object objectToSave, String collectionName);

	/**
	 * Performs an upsert. If no document is found that matches the query, a new document is created and inserted by
	 * combining the query document and the update document.
	 * 
	 * @param query the query document that specifies the criteria used to select a record to be upserted
	 * @param update the update document that contains the updated object or $ operators to manipulate the existing object
	 * @param entityClass class that determines the collection to use
	 * @return the WriteResult which lets you access the results of the previous write.
	 */
	WriteResult upsert(Query query, Update update, Class<?> entityClass);

	/**
	 * Performs an upsert. If no document is found that matches the query, a new document is created and inserted by
	 * combining the query document and the update document.
	 * 
	 * @param query the query document that specifies the criteria used to select a record to be updated
	 * @param update the update document that contains the updated object or $ operators to manipulate the existing
	 *          object.
	 * @param collectionName name of the collection to update the object in
	 * @return the WriteResult which lets you access the results of the previous write.
	 */
	WriteResult upsert(Query query, Update update, String collectionName);
	
	/**
	 * Performs an upsert. If no document is found that matches the query, a new document is created and inserted by
	 * combining the query document and the update document.
	 * 
	 * @param query the query document that specifies the criteria used to select a record to be upserted
	 * @param update the update document that contains the updated object or $ operators to manipulate the existing object
	 * @param entityClass class of the pojo to be operated on
	 * @param collectionName name of the collection to update the object in
	 * @return the WriteResult which lets you access the results of the previous write.
	 */
	WriteResult upsert(Query query, Update update, Class<?> entityClass, String collectionName);

	/**
	 * Performs an upsert. If no document is found that matches the query, a new document is created and inserted by
	 * combining the query document and the update document.
	 * 
	 * @param query the query document that specifies the criteria used to select a record to be upserted
	 * @param update the update document that contains the updated object or $ operators to manipulate the existing object
	 * @param entityClass class of the pojo to be operated on
	 * @param collectionName name of the collection to update the object in
	 * @return the WriteResult which lets you access the results of the previous write.
	 */
	WriteResult upsert(Query query, Update update, Class<?> entityClass, String collectionName);

	/**
	 * Updates the first object that is found in the collection of the entity class that matches the query document with
	 * the provided update document.
	 * 
	 * @param query the query document that specifies the criteria used to select a record to be updated
	 * @param update the update document that contains the updated object or $ operators to manipulate the existing
	 *          object.
	 * @param entityClass class that determines the collection to use
	 * @return the WriteResult which lets you access the results of the previous write.
	 */
	WriteResult updateFirst(Query query, Update update, Class<?> entityClass);

	/**
	 * Updates the first object that is found in the specified collection that matches the query document criteria with
	 * the provided updated document.
	 * 
	 * @param query the query document that specifies the criteria used to select a record to be updated
	 * @param update the update document that contains the updated object or $ operators to manipulate the existing
	 *          object.
	 * @param collectionName name of the collection to update the object in
	 * @return the WriteResult which lets you access the results of the previous write.
	 */
	WriteResult updateFirst(Query query, Update update, String collectionName);
	
	/**
	 * Updates the first object that is found in the specified collection that matches the query document criteria with
	 * the provided updated document.
	 * 
	 * @param query the query document that specifies the criteria used to select a record to be updated
	 * @param update the update document that contains the updated object or $ operators to manipulate the existing
	 *          object.
	 * @param entityClass class of the pojo to be operated on
	 * @param collectionName name of the collection to update the object in
	 * @return the WriteResult which lets you access the results of the previous write.
	 */
	WriteResult updateFirst(Query query, Update update, Class<?> entityClass, String collectionName);

	/**
	 * Updates the first object that is found in the specified collection that matches the query document criteria with
	 * the provided updated document.
	 * 
	 * @param query the query document that specifies the criteria used to select a record to be updated
	 * @param update the update document that contains the updated object or $ operators to manipulate the existing
	 *          object.
	 * @param entityClass class of the pojo to be operated on
	 * @param collectionName name of the collection to update the object in
	 * @return the WriteResult which lets you access the results of the previous write.
	 */
	WriteResult updateFirst(Query query, Update update, Class<?> entityClass, String collectionName);

	/**
	 * Updates all objects that are found in the collection for the entity class that matches the query document criteria
	 * with the provided updated document.
	 * 
	 * @param query the query document that specifies the criteria used to select a record to be updated
	 * @param update the update document that contains the updated object or $ operators to manipulate the existing
	 *          object.
	 * @param entityClass class that determines the collection to use
	 * @return the WriteResult which lets you access the results of the previous write.
	 */
	WriteResult updateMulti(Query query, Update update, Class<?> entityClass);

	/**
	 * Updates all objects that are found in the specified collection that matches the query document criteria with the
	 * provided updated document.
	 * 
	 * @param query the query document that specifies the criteria used to select a record to be updated
	 * @param update the update document that contains the updated object or $ operators to manipulate the existing
	 *          object.
	 * @param collectionName name of the collection to update the object in
	 * @return the WriteResult which lets you access the results of the previous write.
	 */
	WriteResult updateMulti(Query query, Update update, String collectionName);
	
	/**
	 * Updates all objects that are found in the collection for the entity class that matches the query document criteria
	 * with the provided updated document.
	 * 
	 * @param query the query document that specifies the criteria used to select a record to be updated
	 * @param update the update document that contains the updated object or $ operators to manipulate the existing
	 *          object.
	 * @param entityClass class of the pojo to be operated on
	 * @param collectionName name of the collection to update the object in
	 * @return the WriteResult which lets you access the results of the previous write.
	 */
	WriteResult updateMulti(final Query query, final Update update, Class<?> entityClass, String collectionName);

	/**
	 * Updates all objects that are found in the collection for the entity class that matches the query document criteria
	 * with the provided updated document.
	 * 
	 * @param query the query document that specifies the criteria used to select a record to be updated
	 * @param update the update document that contains the updated object or $ operators to manipulate the existing
	 *          object.
	 * @param entityClass class of the pojo to be operated on
	 * @param collectionName name of the collection to update the object in
	 * @return the WriteResult which lets you access the results of the previous write.
	 */
	WriteResult updateMulti(final Query query, final Update update, Class<?> entityClass, String collectionName);

	/**
	 * Remove the given object from the collection by id.
	 * 
	 * @param object
	 */
	void remove(Object object);

	/**
	 * Removes the given object from the given collection.
	 * 
	 * @param object
	 * @param collection must not be {@literal null} or empty.
	 */
	void remove(Object object, String collection);

	/**
	 * Remove all documents that match the provided query document criteria from the the collection used to store the
	 * entityClass. The Class parameter is also used to help convert the Id of the object if it is present in the query.
	 * 
	 * @param query
	 * @param entityClass
	 */
	void remove(Query query, Class<?> entityClass);

	void remove(Query query, Class<?> entityClass, String collectionName);

	/**
	 * Remove all documents from the specified collection that match the provided query document criteria. There is no
	 * conversion/mapping done for any criteria using the id field.
	 * 
	 * @param query the query document that specifies the criteria used to remove a record
	 * @param collectionName name of the collection where the objects will removed
	 */
	void remove(Query query, String collectionName);

	/**
	 * Returns the underlying {@link MongoConverter}.
	 * 
	 * @return
	 */
	MongoConverter getConverter();
}<|MERGE_RESOLUTION|>--- conflicted
+++ resolved
@@ -48,10 +48,7 @@
  * @author Thomas Risberg
  * @author Mark Pollack
  * @author Oliver Gierke
-<<<<<<< HEAD
-=======
  * @author Tobias Trelle
->>>>>>> 5d2fc311
  * @author Chuong Ngo
  */
 public interface MongoOperations {
